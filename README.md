# MySQL Server Exporter [![Build Status](https://travis-ci.org/prometheus/mysqld_exporter.svg)][travis]

[![CircleCI](https://circleci.com/gh/prometheus/mysqld_exporter/tree/main.svg?style=shield)][circleci]
[![Docker Repository on Quay](https://quay.io/repository/prometheus/mysqld-exporter/status)][quay]
[![Docker Pulls](https://img.shields.io/docker/pulls/prom/mysqld-exporter.svg?maxAge=604800)][hub]
[![Go Report Card](https://goreportcard.com/badge/github.com/prometheus/mysqld_exporter)](https://goreportcard.com/report/github.com/prometheus/mysqld_exporter)

Prometheus exporter for MySQL server metrics.

Supported versions:
* MySQL >= 5.6.
* MariaDB >= 10.2

NOTE: Not all collection methods are supported on MySQL/MariaDB < 5.6

## Building and running

### Required Grants

```sql
CREATE USER 'exporter'@'localhost' IDENTIFIED BY 'XXXXXXXX' WITH MAX_USER_CONNECTIONS 3;
GRANT PROCESS, REPLICATION CLIENT, SELECT ON *.* TO 'exporter'@'localhost';
```

NOTE: It is recommended to set a max connection limit for the user to avoid overloading the server with monitoring scrapes under heavy load. This is not supported on all MySQL/MariaDB versions; for example, MariaDB 10.1 (provided with Ubuntu 18.04) [does _not_ support this feature](https://mariadb.com/kb/en/library/create-user/#resource-limit-options).

### Build

    make

### Running

Running using an environment variable:

    export DATA_SOURCE_NAME='user:password@(hostname:3306)/'
    ./mysqld_exporter <flags>

Running using ~/.my.cnf:

    ./mysqld_exporter <flags>

Example format for flags for version > 0.10.0:

    --collect.auto_increment.columns
    --no-collect.auto_increment.columns

Example format for flags for version <= 0.10.0:

    -collect.auto_increment.columns
    -collect.auto_increment.columns=[true|false]

### Collector Flags

Name                                                         | MySQL Version | Description
-------------------------------------------------------------|---------------|------------------------------------------------------------------------------------
collect.auto_increment.columns                               | 5.1           | Collect auto_increment columns and max values from information_schema.
collect.binlog_size                                          | 5.1           | Collect the current size of all registered binlog files
collect.engine_innodb_status                                 | 5.1           | Collect from SHOW ENGINE INNODB STATUS.
collect.engine_tokudb_status                                 | 5.6           | Collect from SHOW ENGINE TOKUDB STATUS.
collect.global_status                                        | 5.1           | Collect from SHOW GLOBAL STATUS (Enabled by default)
collect.global_variables                                     | 5.1           | Collect from SHOW GLOBAL VARIABLES (Enabled by default)
collect.info_schema.clientstats                              | 5.5           | If running with userstat=1, set to true to collect client statistics.
collect.info_schema.innodb_metrics                           | 5.6           | Collect metrics from information_schema.innodb_metrics.
collect.info_schema.innodb_tablespaces                       | 5.7           | Collect metrics from information_schema.innodb_sys_tablespaces.
collect.info_schema.innodb_cmp                               | 5.5           | Collect InnoDB compressed tables metrics from information_schema.innodb_cmp.
collect.info_schema.innodb_cmpmem                            | 5.5           | Collect InnoDB buffer pool compression metrics from information_schema.innodb_cmpmem.
collect.info_schema.processlist                              | 5.1           | Collect thread state counts from information_schema.processlist.
collect.info_schema.processlist.min_time                     | 5.1           | Minimum time a thread must be in each state to be counted. (default: 0)
collect.info_schema.query_response_time                      | 5.5           | Collect query response time distribution if query_response_time_stats is ON.
collect.info_schema.replica_host                             | 5.6           | Collect metrics from information_schema.replica_host_status.
collect.info_schema.tables                                   | 5.1           | Collect metrics from information_schema.tables.
collect.info_schema.tables.databases                         | 5.1           | The list of databases to collect table stats for, or '`*`' for all.
collect.info_schema.tablestats                               | 5.1           | If running with userstat=1, set to true to collect table statistics.
collect.info_schema.schemastats                              | 5.1           | If running with userstat=1, set to true to collect schema statistics
collect.info_schema.userstats                                | 5.1           | If running with userstat=1, set to true to collect user statistics.
collect.mysql.user                                           | 5.5             | Collect data from mysql.user table
collect.perf_schema.eventsstatements                         | 5.6           | Collect metrics from performance_schema.events_statements_summary_by_digest.
collect.perf_schema.eventsstatements.digest_text_limit       | 5.6           | Maximum length of the normalized statement text. (default: 120)
collect.perf_schema.eventsstatements.limit                   | 5.6           | Limit the number of events statements digests by response time. (default: 250)
collect.perf_schema.eventsstatements.timelimit               | 5.6           | Limit how old the 'last_seen' events statements can be, in seconds. (default: 86400)
collect.perf_schema.eventsstatementssum                      | 5.7           | Collect metrics from performance_schema.events_statements_summary_by_digest summed.
collect.perf_schema.eventswaits                              | 5.5           | Collect metrics from performance_schema.events_waits_summary_global_by_event_name.
collect.perf_schema.file_events                              | 5.6           | Collect metrics from performance_schema.file_summary_by_event_name.
collect.perf_schema.file_instances                           | 5.5           | Collect metrics from performance_schema.file_summary_by_instance.
collect.perf_schema.file_instances.remove_prefix             | 5.5           | Remove path prefix in performance_schema.file_summary_by_instance.
collect.perf_schema.indexiowaits                             | 5.6           | Collect metrics from performance_schema.table_io_waits_summary_by_index_usage.
collect.perf_schema.memory_events                            | 5.7           | Collect metrics from performance_schema.memory_summary_global_by_event_name.
collect.perf_schema.memory_events.remove_prefix              | 5.7           | Remove instrument prefix in performance_schema.memory_summary_global_by_event_name.
collect.perf_schema.tableiowaits                             | 5.6           | Collect metrics from performance_schema.table_io_waits_summary_by_table.
collect.perf_schema.tablelocks                               | 5.6           | Collect metrics from performance_schema.table_lock_waits_summary_by_table.
collect.perf_schema.replication_group_members                | 5.7           | Collect metrics from performance_schema.replication_group_members.
collect.perf_schema.replication_group_member_stats           | 5.7           | Collect metrics from performance_schema.replication_group_member_stats.
collect.perf_schema.replication_applier_status_by_worker     | 5.7           | Collect metrics from performance_schema.replication_applier_status_by_worker.
collect.slave_status                                         | 5.1           | Collect from SHOW SLAVE STATUS (Enabled by default)
collect.slave_hosts                                          | 5.1           | Collect from SHOW SLAVE HOSTS
collect.heartbeat                                            | 5.1           | Collect from [heartbeat](#heartbeat).
collect.heartbeat.database                                   | 5.1           | Database from where to collect heartbeat data. (default: heartbeat)
collect.heartbeat.table                                      | 5.1           | Table from where to collect heartbeat data. (default: heartbeat)
collect.heartbeat.utc                                        | 5.1           | Use UTC for timestamps of the current server (`pt-heartbeat` is called with `--utc`). (default: false)


### General Flags
Name                                       | Description
-------------------------------------------|--------------------------------------------------------------------------------------------------
config.my-cnf                              | Path to .my.cnf file to read MySQL credentials from. (default: `~/.my.cnf`)
log.level                                  | Logging verbosity (default: info)
exporter.lock_wait_timeout                 | Set a lock_wait_timeout (in seconds) on the connection to avoid long metadata locking. (default: 2)
exporter.log_slow_filter                   | Add a log_slow_filter to avoid slow query logging of scrapes.  NOTE: Not supported by Oracle MySQL.
<<<<<<< HEAD
tls.insecure-skip-verify                   | Ignore tls verification errors.
=======
web.config.file                            | Path to a [web configuration file](#tls-and-basic-authentication)
>>>>>>> 4c51d376
web.listen-address                         | Address to listen on for web interface and telemetry.
web.telemetry-path                         | Path under which to expose metrics.
version                                    | Print the version information.

## TLS and basic authentication

The MySQLd Exporter supports TLS and basic authentication.

To use TLS and/or basic authentication, you need to pass a configuration file
using the `--web.config.file` parameter. The format of the file is described
[in the exporter-toolkit repository](https://github.com/prometheus/exporter-toolkit/blob/master/docs/web-configuration.md).

### Setting the MySQL server's data source name

The MySQL server's [data source name](http://en.wikipedia.org/wiki/Data_source_name)
must be set via the `DATA_SOURCE_NAME` environment variable.
The format of this variable is described at https://github.com/go-sql-driver/mysql#dsn-data-source-name.

## Customizing Configuration for a SSL Connection

If The MySQL server supports SSL, you may need to specify a CA truststore to verify the server's chain-of-trust. You may also need to specify a SSL keypair for the client side of the SSL connection. To configure the mysqld exporter to use a custom CA certificate, add the following to the mysql cnf file:

```
ssl-ca=/path/to/ca/file
```

To specify the client SSL keypair, add the following to the cnf.

```
ssl-key=/path/to/ssl/client/key
ssl-cert=/path/to/ssl/client/cert
```

Customizing the SSL configuration is only supported in the mysql cnf file and is not supported if you set the mysql server's data source name in the environment variable DATA_SOURCE_NAME.


## Using Docker

You can deploy this exporter using the [prom/mysqld-exporter](https://registry.hub.docker.com/r/prom/mysqld-exporter/) Docker image.

For example:

```bash
docker network create my-mysql-network
docker pull prom/mysqld-exporter

docker run -d \
  -p 9104:9104 \
  --network my-mysql-network  \
  -e DATA_SOURCE_NAME="user:password@(hostname:3306)/" \
  prom/mysqld-exporter
```

## heartbeat

With `collect.heartbeat` enabled, mysqld_exporter will scrape replication delay
measured by heartbeat mechanisms. [Pt-heartbeat][pth] is the
reference heartbeat implementation supported.

[pth]:https://www.percona.com/doc/percona-toolkit/2.2/pt-heartbeat.html


## Filtering enabled collectors

The `mysqld_exporter` will expose all metrics from enabled collectors by default. This is the recommended way to collect metrics to avoid errors when comparing metrics of different families.

For advanced use the `mysqld_exporter` can be passed an optional list of collectors to filter metrics. The `collect[]` parameter may be used multiple times.  In Prometheus configuration you can use this syntax under the [scrape config](https://prometheus.io/docs/prometheus/latest/configuration/configuration/#<scrape_config>).

```yaml
params:
  collect[]:
  - foo
  - bar
```

This can be useful for having different Prometheus servers collect specific metrics from targets.

## Example Rules

There is a set of sample rules, alerts and dashboards available in the [mysqld-mixin](mysqld-mixin/)

[circleci]: https://circleci.com/gh/prometheus/mysqld_exporter
[hub]: https://hub.docker.com/r/prom/mysqld-exporter/
[travis]: https://travis-ci.org/prometheus/mysqld_exporter
[quay]: https://quay.io/repository/prometheus/mysqld-exporter
[parsetime]: https://github.com/go-sql-driver/mysql#parsetime<|MERGE_RESOLUTION|>--- conflicted
+++ resolved
@@ -106,11 +106,8 @@
 log.level                                  | Logging verbosity (default: info)
 exporter.lock_wait_timeout                 | Set a lock_wait_timeout (in seconds) on the connection to avoid long metadata locking. (default: 2)
 exporter.log_slow_filter                   | Add a log_slow_filter to avoid slow query logging of scrapes.  NOTE: Not supported by Oracle MySQL.
-<<<<<<< HEAD
 tls.insecure-skip-verify                   | Ignore tls verification errors.
-=======
 web.config.file                            | Path to a [web configuration file](#tls-and-basic-authentication)
->>>>>>> 4c51d376
 web.listen-address                         | Address to listen on for web interface and telemetry.
 web.telemetry-path                         | Path under which to expose metrics.
 version                                    | Print the version information.
