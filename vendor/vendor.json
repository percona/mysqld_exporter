{
	"comment": "",
	"ignore": "test",
	"package": [
		{
<<<<<<< HEAD
			"checksumSHA1": "QCAKzv0affIi7mlcGqPR8S3w6s0=",
=======
			"path": "appengine/cloudsql",
			"revision": ""
		},
		{
			"checksumSHA1": "Ksl4kXr4ty0HwjrLRLZOrNz05Bw=",
>>>>>>> 83d47165
			"path": "github.com/Sirupsen/logrus",
			"revision": "ba1b36c82c5e05c4f912a88eab0dcd91a171688f",
			"revisionTime": "2017-03-14T19:23:53Z"
		},
		{
<<<<<<< HEAD
			"checksumSHA1": "4QnLdmB1kG3N+KlDd1N+G9TWAGQ=",
=======
			"checksumSHA1": "spyv5/YFBjYyZLZa1U2LBfDR8PM=",
>>>>>>> 83d47165
			"path": "github.com/beorn7/perks/quantile",
			"revision": "4c0e84591b9aa9e6dcfdf3e020114cd81f89d5f9",
			"revisionTime": "2016-08-04T10:47:26Z"
		},
		{
<<<<<<< HEAD
			"checksumSHA1": "qhV9cqS2iEvZW5IAICEgk81Vb+s=",
=======
			"checksumSHA1": "xmTgJXWHguGKHPuZE50FIbs88L0=",
>>>>>>> 83d47165
			"path": "github.com/go-sql-driver/mysql",
			"revision": "a0583e0143b1624142adab07e0e97fe106d99561",
			"revisionTime": "2016-12-01T11:50:36Z"
		},
		{
<<<<<<< HEAD
			"checksumSHA1": "Ph3AzJaMHZxUdyqWL+Lx3CufxRw=",
=======
			"checksumSHA1": "kBeNcaKk56FguvPSUCEaH6AxpRc=",
>>>>>>> 83d47165
			"path": "github.com/golang/protobuf/proto",
			"revision": "c9c7427a2a70d2eb3bafa0ab2dc163e45f143317",
			"revisionTime": "2017-03-07T00:15:33Z"
		},
		{
			"checksumSHA1": "P3zGmsNjW8m15a+nks4FdVpFKwE=",
			"path": "github.com/gopherjs/gopherjs/js",
			"revision": "e34a5cd6a1bc7c4fde759f2d3039852fc68b5fcc",
			"revisionTime": "2016-10-31T10:43:57Z"
		},
		{
			"checksumSHA1": "tewA7jXVGCw1zb5mA0BDecWi4iQ=",
			"path": "github.com/jtolds/gls",
			"revision": "8ddce2a84170772b95dd5d576c48d517b22cac63",
			"revisionTime": "2016-01-05T22:08:40Z"
		},
		{
<<<<<<< HEAD
			"checksumSHA1": "Q2vw4HZBbnU8BLFt8VrzStwqSJg=",
=======
			"checksumSHA1": "bKMZjd2wPw13VwoE7mBeSv5djFA=",
>>>>>>> 83d47165
			"path": "github.com/matttproud/golang_protobuf_extensions/pbutil",
			"revision": "c12348ce28de40eed0136aa2b644d0ee0650e56c",
			"revisionTime": "2016-04-24T11:30:07Z"
		},
		{
<<<<<<< HEAD
			"checksumSHA1": "mBlu71QrmN5xLOPU2cVQ10XWDP4=",
			"path": "github.com/prometheus/client_golang/prometheus",
			"revision": "66058aac3a83021948e5fb12f1f408ff556b9037",
			"revisionTime": "2016-08-15T11:47:46Z"
		},
		{
			"checksumSHA1": "QqGBGakX4EPfwuvq7JdCaR7i5YU=",
			"path": "github.com/prometheus/client_golang/prometheus/promhttp",
			"revision": "66058aac3a83021948e5fb12f1f408ff556b9037",
			"revisionTime": "2016-08-15T11:47:46Z"
		},
		{
=======
			"checksumSHA1": "KkB+77Ziom7N6RzSbyUwYGrmDeU=",
			"path": "github.com/prometheus/client_golang/prometheus",
			"revision": "c5b7fccd204277076155f10851dad72b76a49317",
			"revisionTime": "2016-08-17T15:48:24Z"
		},
		{
>>>>>>> 83d47165
			"checksumSHA1": "DvwvOlPNAgRntBzt3b3OSRMS2N4=",
			"path": "github.com/prometheus/client_model/go",
			"revision": "fa8ad6fec33561be4280a8f0514318c79d7f6cb6",
			"revisionTime": "2015-02-12T10:17:44Z"
		},
		{
<<<<<<< HEAD
			"checksumSHA1": "Zsc9IQzQDkOzqiAITqxEm0JXdws=",
=======
			"checksumSHA1": "Wtpzndm/+bdwwNU5PCTfb4oUhc8=",
>>>>>>> 83d47165
			"path": "github.com/prometheus/common/expfmt",
			"revision": "49fee292b27bfff7f354ee0f64e1bc4850462edf",
			"revisionTime": "2017-02-20T10:38:46Z"
		},
		{
			"checksumSHA1": "GWlM3d2vPYyNATtTFgftS10/A9w=",
			"path": "github.com/prometheus/common/internal/bitbucket.org/ww/goautoneg",
			"revision": "49fee292b27bfff7f354ee0f64e1bc4850462edf",
			"revisionTime": "2017-02-20T10:38:46Z"
		},
		{
<<<<<<< HEAD
			"checksumSHA1": "koBNYQryxAG8hyHBlpn8pcnSVdM=",
=======
			"checksumSHA1": "ZA4MLHNAP905WiAOLy4BBzmcuxM=",
>>>>>>> 83d47165
			"path": "github.com/prometheus/common/log",
			"revision": "49fee292b27bfff7f354ee0f64e1bc4850462edf",
			"revisionTime": "2017-02-20T10:38:46Z"
		},
		{
<<<<<<< HEAD
			"checksumSHA1": "ItCsU2tsKlvNqlUZH30Df8byZTw=",
=======
			"checksumSHA1": "0LL9u9tfv1KPBjNEiMDP6q7lpog=",
>>>>>>> 83d47165
			"path": "github.com/prometheus/common/model",
			"revision": "49fee292b27bfff7f354ee0f64e1bc4850462edf",
			"revisionTime": "2017-02-20T10:38:46Z"
		},
		{
			"checksumSHA1": "91KYK0SpvkaMJJA2+BcxbVnyRO0=",
			"path": "github.com/prometheus/common/version",
			"revision": "49fee292b27bfff7f354ee0f64e1bc4850462edf",
			"revisionTime": "2017-02-20T10:38:46Z"
		},
		{
<<<<<<< HEAD
			"checksumSHA1": "kO2MAzPuortudABaRd7fY+7EaoM=",
=======
			"checksumSHA1": "W218eJZPXJG783fUr/z6IaAZyes=",
>>>>>>> 83d47165
			"path": "github.com/prometheus/procfs",
			"revision": "abf152e5f3e97f2fafac028d2cc06c1feb87ffa5",
			"revisionTime": "2016-04-11T19:08:41Z"
		},
		{
			"checksumSHA1": "4FUjSj4CbaZxSPOGl2zwfyaSFWI=",
			"path": "github.com/smartystreets/assertions",
			"revision": "c9ee7d9e9a2aeec0bee7c4a516f3e0ad7cb7e558",
			"revisionTime": "2017-02-13T16:53:18Z"
		},
		{
			"checksumSHA1": "Vzb+dEH/LTYbvr8RXHmt6xJHz04=",
			"path": "github.com/smartystreets/assertions/internal/go-render/render",
			"revision": "c9ee7d9e9a2aeec0bee7c4a516f3e0ad7cb7e558",
			"revisionTime": "2017-02-13T16:53:18Z"
		},
		{
			"checksumSHA1": "r6FauVdOTFnwYQgrKGFuWUbIAJE=",
			"path": "github.com/smartystreets/assertions/internal/oglematchers",
			"revision": "c9ee7d9e9a2aeec0bee7c4a516f3e0ad7cb7e558",
			"revisionTime": "2017-02-13T16:53:18Z"
		},
		{
			"checksumSHA1": "/mwAihy9AmznMzmbPQ5nWJXBiRU=",
			"path": "github.com/smartystreets/goconvey/convey",
			"revision": "019319c870f8f1d61dc9c34291abff5cd128b6e8",
			"revisionTime": "2016-11-03T17:15:00Z"
		},
		{
			"checksumSHA1": "9LakndErFi5uCXtY1KWl0iRnT4c=",
			"path": "github.com/smartystreets/goconvey/convey/gotest",
			"revision": "019319c870f8f1d61dc9c34291abff5cd128b6e8",
			"revisionTime": "2016-11-03T17:15:00Z"
		},
		{
			"checksumSHA1": "FWDhk37bhAwZ2363D/L2xePwR64=",
			"path": "github.com/smartystreets/goconvey/convey/reporting",
			"revision": "019319c870f8f1d61dc9c34291abff5cd128b6e8",
			"revisionTime": "2016-11-03T17:15:00Z"
		},
		{
<<<<<<< HEAD
			"checksumSHA1": "HaylhE+ZhMoB6+4yAsvogKvXUrM=",
=======
			"checksumSHA1": "/oZpHfYc+ZgOwYAhlvcMhmETYpw=",
>>>>>>> 83d47165
			"path": "golang.org/x/sys/unix",
			"revision": "99f16d856c9836c42d24e7ab64ea72916925fa97",
			"revisionTime": "2017-03-08T15:04:45Z"
		},
		{
			"checksumSHA1": "kQB2wRB3twjUp615F6zEwGHjNe0=",
			"path": "golang.org/x/sys/windows",
			"revision": "99f16d856c9836c42d24e7ab64ea72916925fa97",
			"revisionTime": "2017-03-08T15:04:45Z"
		},
		{
			"checksumSHA1": "ZdFZFaXmCgEEaEhVPkyXrnhKhsg=",
			"path": "golang.org/x/sys/windows/registry",
			"revision": "99f16d856c9836c42d24e7ab64ea72916925fa97",
			"revisionTime": "2017-03-08T15:04:45Z"
		},
		{
			"checksumSHA1": "uVlUSSKplihZG7N+QJ6fzDZ4Kh8=",
			"path": "golang.org/x/sys/windows/svc/eventlog",
			"revision": "99f16d856c9836c42d24e7ab64ea72916925fa97",
			"revisionTime": "2017-03-08T15:04:45Z"
		},
		{
<<<<<<< HEAD
			"checksumSHA1": "Y35MHhSfkpeVLQuiVQggArnXpQI=",
=======
			"checksumSHA1": "uR1qI7p56R7u43DJGoYtyRleQpA=",
>>>>>>> 83d47165
			"path": "gopkg.in/DATA-DOG/go-sqlmock.v1",
			"revision": "b983233bc0bbea4dc6e8ec8c8c923d935765ffec",
			"revisionTime": "2017-02-21T15:59:18Z"
		},
		{
<<<<<<< HEAD
			"checksumSHA1": "hlEUH5mPHmp0zoyZqxxVTQ2+FwE=",
			"path": "gopkg.in/ini.v1",
			"revision": "776aa739ce9373377cd16f526cdf06cb4c89b40f",
			"revisionTime": "2016-02-22T18:24:41-05:00"
		},
		{
			"checksumSHA1": "Ww6wiSKdA8LwxoJz4DNUF+crH4g=",
			"path": "gopkg.in/yaml.v2",
			"revision": "f7716cbe52baa25d2e9b0d0da546fcf909fc16b4",
			"revisionTime": "2015-12-01T16:27:45Z"
=======
			"checksumSHA1": "N2mPMBC7hPYulUjZTsrLu/aL+bM=",
			"path": "gopkg.in/ini.v1",
			"revision": "1730955e3146956d6a087861380f9b4667ed5071",
			"revisionTime": "2017-03-15T21:01:39Z"
>>>>>>> 83d47165
		}
	],
	"rootPath": "github.com/percona/mysqld_exporter"
}<|MERGE_RESOLUTION|>--- conflicted
+++ resolved
@@ -3,45 +3,29 @@
 	"ignore": "test",
 	"package": [
 		{
-<<<<<<< HEAD
-			"checksumSHA1": "QCAKzv0affIi7mlcGqPR8S3w6s0=",
-=======
 			"path": "appengine/cloudsql",
 			"revision": ""
 		},
 		{
 			"checksumSHA1": "Ksl4kXr4ty0HwjrLRLZOrNz05Bw=",
->>>>>>> 83d47165
 			"path": "github.com/Sirupsen/logrus",
 			"revision": "ba1b36c82c5e05c4f912a88eab0dcd91a171688f",
 			"revisionTime": "2017-03-14T19:23:53Z"
 		},
 		{
-<<<<<<< HEAD
-			"checksumSHA1": "4QnLdmB1kG3N+KlDd1N+G9TWAGQ=",
-=======
 			"checksumSHA1": "spyv5/YFBjYyZLZa1U2LBfDR8PM=",
->>>>>>> 83d47165
 			"path": "github.com/beorn7/perks/quantile",
 			"revision": "4c0e84591b9aa9e6dcfdf3e020114cd81f89d5f9",
 			"revisionTime": "2016-08-04T10:47:26Z"
 		},
 		{
-<<<<<<< HEAD
-			"checksumSHA1": "qhV9cqS2iEvZW5IAICEgk81Vb+s=",
-=======
 			"checksumSHA1": "xmTgJXWHguGKHPuZE50FIbs88L0=",
->>>>>>> 83d47165
 			"path": "github.com/go-sql-driver/mysql",
 			"revision": "a0583e0143b1624142adab07e0e97fe106d99561",
 			"revisionTime": "2016-12-01T11:50:36Z"
 		},
 		{
-<<<<<<< HEAD
-			"checksumSHA1": "Ph3AzJaMHZxUdyqWL+Lx3CufxRw=",
-=======
 			"checksumSHA1": "kBeNcaKk56FguvPSUCEaH6AxpRc=",
->>>>>>> 83d47165
 			"path": "github.com/golang/protobuf/proto",
 			"revision": "c9c7427a2a70d2eb3bafa0ab2dc163e45f143317",
 			"revisionTime": "2017-03-07T00:15:33Z"
@@ -59,21 +43,16 @@
 			"revisionTime": "2016-01-05T22:08:40Z"
 		},
 		{
-<<<<<<< HEAD
-			"checksumSHA1": "Q2vw4HZBbnU8BLFt8VrzStwqSJg=",
-=======
 			"checksumSHA1": "bKMZjd2wPw13VwoE7mBeSv5djFA=",
->>>>>>> 83d47165
 			"path": "github.com/matttproud/golang_protobuf_extensions/pbutil",
 			"revision": "c12348ce28de40eed0136aa2b644d0ee0650e56c",
 			"revisionTime": "2016-04-24T11:30:07Z"
 		},
 		{
-<<<<<<< HEAD
-			"checksumSHA1": "mBlu71QrmN5xLOPU2cVQ10XWDP4=",
+			"checksumSHA1": "KkB+77Ziom7N6RzSbyUwYGrmDeU=",
 			"path": "github.com/prometheus/client_golang/prometheus",
-			"revision": "66058aac3a83021948e5fb12f1f408ff556b9037",
-			"revisionTime": "2016-08-15T11:47:46Z"
+			"revision": "c5b7fccd204277076155f10851dad72b76a49317",
+			"revisionTime": "2016-08-17T15:48:24Z"
 		},
 		{
 			"checksumSHA1": "QqGBGakX4EPfwuvq7JdCaR7i5YU=",
@@ -82,25 +61,13 @@
 			"revisionTime": "2016-08-15T11:47:46Z"
 		},
 		{
-=======
-			"checksumSHA1": "KkB+77Ziom7N6RzSbyUwYGrmDeU=",
-			"path": "github.com/prometheus/client_golang/prometheus",
-			"revision": "c5b7fccd204277076155f10851dad72b76a49317",
-			"revisionTime": "2016-08-17T15:48:24Z"
-		},
-		{
->>>>>>> 83d47165
 			"checksumSHA1": "DvwvOlPNAgRntBzt3b3OSRMS2N4=",
 			"path": "github.com/prometheus/client_model/go",
 			"revision": "fa8ad6fec33561be4280a8f0514318c79d7f6cb6",
 			"revisionTime": "2015-02-12T10:17:44Z"
 		},
 		{
-<<<<<<< HEAD
-			"checksumSHA1": "Zsc9IQzQDkOzqiAITqxEm0JXdws=",
-=======
 			"checksumSHA1": "Wtpzndm/+bdwwNU5PCTfb4oUhc8=",
->>>>>>> 83d47165
 			"path": "github.com/prometheus/common/expfmt",
 			"revision": "49fee292b27bfff7f354ee0f64e1bc4850462edf",
 			"revisionTime": "2017-02-20T10:38:46Z"
@@ -112,21 +79,13 @@
 			"revisionTime": "2017-02-20T10:38:46Z"
 		},
 		{
-<<<<<<< HEAD
-			"checksumSHA1": "koBNYQryxAG8hyHBlpn8pcnSVdM=",
-=======
 			"checksumSHA1": "ZA4MLHNAP905WiAOLy4BBzmcuxM=",
->>>>>>> 83d47165
 			"path": "github.com/prometheus/common/log",
 			"revision": "49fee292b27bfff7f354ee0f64e1bc4850462edf",
 			"revisionTime": "2017-02-20T10:38:46Z"
 		},
 		{
-<<<<<<< HEAD
-			"checksumSHA1": "ItCsU2tsKlvNqlUZH30Df8byZTw=",
-=======
 			"checksumSHA1": "0LL9u9tfv1KPBjNEiMDP6q7lpog=",
->>>>>>> 83d47165
 			"path": "github.com/prometheus/common/model",
 			"revision": "49fee292b27bfff7f354ee0f64e1bc4850462edf",
 			"revisionTime": "2017-02-20T10:38:46Z"
@@ -138,11 +97,7 @@
 			"revisionTime": "2017-02-20T10:38:46Z"
 		},
 		{
-<<<<<<< HEAD
-			"checksumSHA1": "kO2MAzPuortudABaRd7fY+7EaoM=",
-=======
 			"checksumSHA1": "W218eJZPXJG783fUr/z6IaAZyes=",
->>>>>>> 83d47165
 			"path": "github.com/prometheus/procfs",
 			"revision": "abf152e5f3e97f2fafac028d2cc06c1feb87ffa5",
 			"revisionTime": "2016-04-11T19:08:41Z"
@@ -184,11 +139,7 @@
 			"revisionTime": "2016-11-03T17:15:00Z"
 		},
 		{
-<<<<<<< HEAD
-			"checksumSHA1": "HaylhE+ZhMoB6+4yAsvogKvXUrM=",
-=======
 			"checksumSHA1": "/oZpHfYc+ZgOwYAhlvcMhmETYpw=",
->>>>>>> 83d47165
 			"path": "golang.org/x/sys/unix",
 			"revision": "99f16d856c9836c42d24e7ab64ea72916925fa97",
 			"revisionTime": "2017-03-08T15:04:45Z"
@@ -212,33 +163,22 @@
 			"revisionTime": "2017-03-08T15:04:45Z"
 		},
 		{
-<<<<<<< HEAD
-			"checksumSHA1": "Y35MHhSfkpeVLQuiVQggArnXpQI=",
-=======
 			"checksumSHA1": "uR1qI7p56R7u43DJGoYtyRleQpA=",
->>>>>>> 83d47165
 			"path": "gopkg.in/DATA-DOG/go-sqlmock.v1",
 			"revision": "b983233bc0bbea4dc6e8ec8c8c923d935765ffec",
 			"revisionTime": "2017-02-21T15:59:18Z"
 		},
 		{
-<<<<<<< HEAD
-			"checksumSHA1": "hlEUH5mPHmp0zoyZqxxVTQ2+FwE=",
-			"path": "gopkg.in/ini.v1",
-			"revision": "776aa739ce9373377cd16f526cdf06cb4c89b40f",
-			"revisionTime": "2016-02-22T18:24:41-05:00"
-		},
-		{
-			"checksumSHA1": "Ww6wiSKdA8LwxoJz4DNUF+crH4g=",
-			"path": "gopkg.in/yaml.v2",
-			"revision": "f7716cbe52baa25d2e9b0d0da546fcf909fc16b4",
-			"revisionTime": "2015-12-01T16:27:45Z"
-=======
 			"checksumSHA1": "N2mPMBC7hPYulUjZTsrLu/aL+bM=",
 			"path": "gopkg.in/ini.v1",
 			"revision": "1730955e3146956d6a087861380f9b4667ed5071",
 			"revisionTime": "2017-03-15T21:01:39Z"
->>>>>>> 83d47165
+		},
+		{
+			"checksumSHA1": "0KwOlQV1dNUh9X8t+5s7nX5bqfk=",
+			"path": "gopkg.in/yaml.v2",
+			"revision": "a3f3340b5840cee44f372bddb5880fcbc419b46a",
+			"revisionTime": "2017-02-08T14:18:51Z"
 		}
 	],
 	"rootPath": "github.com/percona/mysqld_exporter"
