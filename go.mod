module github.com/percona/mysqld_exporter

go 1.23.0

toolchain go1.23.2

require (
	github.com/DATA-DOG/go-sqlmock v1.5.2
	github.com/alecthomas/kingpin/v2 v2.4.0
	github.com/blang/semver/v4 v4.0.0
	github.com/go-sql-driver/mysql v1.8.1
	github.com/google/go-cmp v0.6.0
	github.com/google/uuid v1.6.0
	github.com/montanaflynn/stats v0.7.1
	github.com/prometheus/client_golang v1.20.5
	github.com/prometheus/client_model v0.6.1
	github.com/prometheus/common v0.61.0
	github.com/smartystreets/goconvey v1.8.1
	github.com/stretchr/testify v1.10.0
	github.com/tklauser/go-sysconf v0.3.14
<<<<<<< HEAD
	golang.org/x/sys v0.29.0
	gopkg.in/ini.v1 v1.67.0
=======
	golang.org/x/sys v0.30.0
	gopkg.in/alecthomas/kingpin.v2 v2.2.6
	gopkg.in/ini.v1 v1.66.6
>>>>>>> d83b5f76
	gopkg.in/yaml.v2 v2.4.0
)

require (
	github.com/coreos/go-systemd/v22 v22.5.0 // indirect
	github.com/jpillora/backoff v1.0.0 // indirect
	github.com/mdlayher/socket v0.4.1 // indirect
	github.com/mdlayher/vsock v1.2.1 // indirect
	github.com/mwitkow/go-conntrack v0.0.0-20190716064945-2f068394615f // indirect
	github.com/xhit/go-str2duration/v2 v2.1.0 // indirect
	golang.org/x/crypto v0.31.0 // indirect
	golang.org/x/net v0.33.0 // indirect
	golang.org/x/oauth2 v0.24.0 // indirect
	golang.org/x/sync v0.10.0 // indirect
	golang.org/x/text v0.21.0 // indirect
)

require (
	filippo.io/edwards25519 v1.1.0 // indirect
	github.com/alecthomas/units v0.0.0-20211218093645-b94a6e3cc137 // indirect
	github.com/beorn7/perks v1.0.1 // indirect
	github.com/cespare/xxhash/v2 v2.3.0 // indirect
	github.com/davecgh/go-spew v1.1.1 // indirect
	github.com/gopherjs/gopherjs v1.17.2 // indirect
	github.com/jtolds/gls v4.20.0+incompatible // indirect
	github.com/klauspost/compress v1.17.9 // indirect
	github.com/munnerz/goautoneg v0.0.0-20191010083416-a7dc8b61c822 // indirect
	github.com/pmezard/go-difflib v1.0.0 // indirect
	github.com/prometheus/exporter-toolkit v0.13.2
	github.com/prometheus/procfs v0.15.1 // indirect
	github.com/smarty/assertions v1.15.0 // indirect
	github.com/tklauser/numcpus v0.8.0 // indirect
<<<<<<< HEAD
	google.golang.org/protobuf v1.35.2 // indirect
=======
	golang.org/x/crypto v0.35.0 // indirect
	golang.org/x/net v0.36.0 // indirect
	golang.org/x/oauth2 v0.0.0-20220223155221-ee480838109b // indirect
	golang.org/x/text v0.22.0 // indirect
	google.golang.org/appengine v1.6.6 // indirect
	google.golang.org/protobuf v1.33.0 // indirect
>>>>>>> d83b5f76
	gopkg.in/yaml.v3 v3.0.1 // indirect
)<|MERGE_RESOLUTION|>--- conflicted
+++ resolved
@@ -1,8 +1,6 @@
 module github.com/percona/mysqld_exporter
 
-go 1.23.0
-
-toolchain go1.23.2
+go 1.23.2
 
 require (
 	github.com/DATA-DOG/go-sqlmock v1.5.2
@@ -14,33 +12,14 @@
 	github.com/montanaflynn/stats v0.7.1
 	github.com/prometheus/client_golang v1.20.5
 	github.com/prometheus/client_model v0.6.1
-	github.com/prometheus/common v0.61.0
+	github.com/prometheus/common v0.62.0
+	github.com/prometheus/exporter-toolkit v0.14.0
 	github.com/smartystreets/goconvey v1.8.1
 	github.com/stretchr/testify v1.10.0
 	github.com/tklauser/go-sysconf v0.3.14
-<<<<<<< HEAD
-	golang.org/x/sys v0.29.0
+	golang.org/x/sys v0.30.0
 	gopkg.in/ini.v1 v1.67.0
-=======
-	golang.org/x/sys v0.30.0
-	gopkg.in/alecthomas/kingpin.v2 v2.2.6
-	gopkg.in/ini.v1 v1.66.6
->>>>>>> d83b5f76
 	gopkg.in/yaml.v2 v2.4.0
-)
-
-require (
-	github.com/coreos/go-systemd/v22 v22.5.0 // indirect
-	github.com/jpillora/backoff v1.0.0 // indirect
-	github.com/mdlayher/socket v0.4.1 // indirect
-	github.com/mdlayher/vsock v1.2.1 // indirect
-	github.com/mwitkow/go-conntrack v0.0.0-20190716064945-2f068394615f // indirect
-	github.com/xhit/go-str2duration/v2 v2.1.0 // indirect
-	golang.org/x/crypto v0.31.0 // indirect
-	golang.org/x/net v0.33.0 // indirect
-	golang.org/x/oauth2 v0.24.0 // indirect
-	golang.org/x/sync v0.10.0 // indirect
-	golang.org/x/text v0.21.0 // indirect
 )
 
 require (
@@ -48,25 +27,26 @@
 	github.com/alecthomas/units v0.0.0-20211218093645-b94a6e3cc137 // indirect
 	github.com/beorn7/perks v1.0.1 // indirect
 	github.com/cespare/xxhash/v2 v2.3.0 // indirect
+	github.com/coreos/go-systemd/v22 v22.5.0 // indirect
 	github.com/davecgh/go-spew v1.1.1 // indirect
 	github.com/gopherjs/gopherjs v1.17.2 // indirect
+	github.com/jpillora/backoff v1.0.0 // indirect
 	github.com/jtolds/gls v4.20.0+incompatible // indirect
 	github.com/klauspost/compress v1.17.9 // indirect
+	github.com/mdlayher/socket v0.4.1 // indirect
+	github.com/mdlayher/vsock v1.2.1 // indirect
 	github.com/munnerz/goautoneg v0.0.0-20191010083416-a7dc8b61c822 // indirect
+	github.com/mwitkow/go-conntrack v0.0.0-20190716064945-2f068394615f // indirect
 	github.com/pmezard/go-difflib v1.0.0 // indirect
-	github.com/prometheus/exporter-toolkit v0.13.2
 	github.com/prometheus/procfs v0.15.1 // indirect
 	github.com/smarty/assertions v1.15.0 // indirect
 	github.com/tklauser/numcpus v0.8.0 // indirect
-<<<<<<< HEAD
-	google.golang.org/protobuf v1.35.2 // indirect
-=======
+	github.com/xhit/go-str2duration/v2 v2.1.0 // indirect
 	golang.org/x/crypto v0.35.0 // indirect
 	golang.org/x/net v0.36.0 // indirect
-	golang.org/x/oauth2 v0.0.0-20220223155221-ee480838109b // indirect
+	golang.org/x/oauth2 v0.24.0 // indirect
+	golang.org/x/sync v0.11.0 // indirect
 	golang.org/x/text v0.22.0 // indirect
-	google.golang.org/appengine v1.6.6 // indirect
-	google.golang.org/protobuf v1.33.0 // indirect
->>>>>>> d83b5f76
+	google.golang.org/protobuf v1.36.1 // indirect
 	gopkg.in/yaml.v3 v3.0.1 // indirect
 )