--- conflicted
+++ resolved
@@ -1,16 +1,3 @@
-// Copyright 2018 The Prometheus Authors
-// Licensed under the Apache License, Version 2.0 (the "License");
-// you may not use this file except in compliance with the License.
-// You may obtain a copy of the License at
-//
-// http://www.apache.org/licenses/LICENSE-2.0
-//
-// Unless required by applicable law or agreed to in writing, software
-// distributed under the License is distributed on an "AS IS" BASIS,
-// WITHOUT WARRANTIES OR CONDITIONS OF ANY KIND, either express or implied.
-// See the License for the specific language governing permissions and
-// limitations under the License.
-
 // Scrape `performance_schema.events_waits_summary_global_by_event_name`.
 
 package collector
@@ -45,20 +32,12 @@
 // ScrapePerfEventsWaits collects from `performance_schema.events_waits_summary_global_by_event_name`.
 type ScrapePerfEventsWaits struct{}
 
-<<<<<<< HEAD
-// Name of the Scraper.
-=======
 // Name of the Scraper. Should be unique.
->>>>>>> 492c004f
 func (ScrapePerfEventsWaits) Name() string {
 	return "perf_schema.eventswaits"
 }
 
-<<<<<<< HEAD
-// Help returns additional information about Scraper.
-=======
 // Help describes the role of the Scraper.
->>>>>>> 492c004f
 func (ScrapePerfEventsWaits) Help() string {
 	return "Collect metrics from performance_schema.events_waits_summary_global_by_event_name"
 }
@@ -68,13 +47,8 @@
 	return 5.5
 }
 
-<<<<<<< HEAD
-// Scrape collects data.
-func (ScrapePerfEventsWaits) Scrape(ctx context.Context, db *sql.DB, ch chan<- prometheus.Metric) error {
-=======
 // Scrape collects data from database connection and sends it over channel as prometheus metric.
 func (ScrapePerfEventsWaits) Scrape(ctx context.Context, db *sql.DB, ch chan<- prometheus.Metric, logger log.Logger) error {
->>>>>>> 492c004f
 	// Timers here are returned in picoseconds.
 	perfSchemaEventsWaitsRows, err := db.QueryContext(ctx, perfEventsWaitsQuery)
 	if err != nil {
