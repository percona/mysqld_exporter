// Copyright 2018 The Prometheus Authors
// Licensed under the Apache License, Version 2.0 (the "License");
// you may not use this file except in compliance with the License.
// You may obtain a copy of the License at
//
// http://www.apache.org/licenses/LICENSE-2.0
//
// Unless required by applicable law or agreed to in writing, software
// distributed under the License is distributed on an "AS IS" BASIS,
// WITHOUT WARRANTIES OR CONDITIONS OF ANY KIND, either express or implied.
// See the License for the specific language governing permissions and
// limitations under the License.

// Scrape `information_schema.tables`.

package collector

import (
	"context"
	"database/sql"
	"fmt"
	"strings"

	"github.com/go-kit/log"
	"github.com/prometheus/client_golang/prometheus"
	"gopkg.in/alecthomas/kingpin.v2"
)

const (
	tableSchemaQuery = `
		SELECT
		    TABLE_SCHEMA,
		    TABLE_NAME,
		    TABLE_TYPE,
		    ifnull(ENGINE, 'NONE') as ENGINE,
		    ifnull(VERSION, '0') as VERSION,
		    ifnull(ROW_FORMAT, 'NONE') as ROW_FORMAT,
		    ifnull(TABLE_ROWS, '0') as TABLE_ROWS,
		    ifnull(DATA_LENGTH, '0') as DATA_LENGTH,
		    ifnull(INDEX_LENGTH, '0') as INDEX_LENGTH,
		    ifnull(DATA_FREE, '0') as DATA_FREE,
		    ifnull(CREATE_OPTIONS, 'NONE') as CREATE_OPTIONS
		  FROM information_schema.tables
		  WHERE TABLE_SCHEMA = '%s'
		`
	dbListQuery = `
		SELECT
		    SCHEMA_NAME
		  FROM information_schema.schemata
		  WHERE SCHEMA_NAME NOT IN ('mysql', 'performance_schema', 'information_schema')
		`
)

// Tunable flags.
var (
	tableSchemaDatabases = kingpin.Flag(
		"collect.info_schema.tables.databases",
		"The list of databases to collect table stats for, or '*' for all",
	).Default("*").String()
)

// Metric descriptors.
var (
	infoSchemaTablesVersionDesc = prometheus.NewDesc(
		prometheus.BuildFQName(namespace, informationSchema, "table_version"),
		"The version number of the table's .frm file",
		[]string{"schema", "table", "type", "engine", "row_format", "create_options"}, nil,
	)
	infoSchemaTablesRowsDesc = prometheus.NewDesc(
		prometheus.BuildFQName(namespace, informationSchema, "table_rows"),
		"The estimated number of rows in the table from information_schema.tables",
		[]string{"schema", "table"}, nil,
	)
	infoSchemaTablesSizeDesc = prometheus.NewDesc(
		prometheus.BuildFQName(namespace, informationSchema, "table_size"),
		"The size of the table components from information_schema.tables",
		[]string{"schema", "table", "component"}, nil,
	)
)

// ScrapeTableSchema collects from `information_schema.tables`.
type ScrapeTableSchema struct{}

<<<<<<< HEAD
// Name of the Scraper.
=======
// Name of the Scraper. Should be unique.
>>>>>>> 492c004f
func (ScrapeTableSchema) Name() string {
	return informationSchema + ".tables"
}

<<<<<<< HEAD
// Help returns additional information about Scraper.
=======
// Help describes the role of the Scraper.
>>>>>>> 492c004f
func (ScrapeTableSchema) Help() string {
	return "Collect metrics from information_schema.tables"
}

// Version of MySQL from which scraper is available.
func (ScrapeTableSchema) Version() float64 {
	return 5.1
}

<<<<<<< HEAD
// Scrape collects data.
func (ScrapeTableSchema) Scrape(ctx context.Context, db *sql.DB, ch chan<- prometheus.Metric) (e error) { //nolint:funlen
	conn, err := db.Conn(ctx)
	if err != nil {
		return err
	}
	defer func() { //nolint:wsl
		err := conn.Close()
		if err != nil && e == nil {
			e = err
		}
	}()

	// This query will affect only 8.0 and higher versions of MySQL, othervise it will be ignored
	_, err = conn.ExecContext(ctx, "/*!80000 set session information_schema_stats_expiry=0 */")
	if err != nil {
		return err
	}

	var dbList []string
	if *tableSchemaDatabases == "*" {
		dbListRows, err := conn.QueryContext(ctx, dbListQuery)
=======
// Scrape collects data from database connection and sends it over channel as prometheus metric.
func (ScrapeTableSchema) Scrape(ctx context.Context, db *sql.DB, ch chan<- prometheus.Metric, logger log.Logger) error {
	var dbList []string
	if *tableSchemaDatabases == "*" {
		dbListRows, err := db.QueryContext(ctx, dbListQuery)
>>>>>>> 492c004f
		if err != nil {
			return err
		}
		defer dbListRows.Close()

		var database string

		for dbListRows.Next() {
			if err := dbListRows.Scan(
				&database,
			); err != nil {
				return err
			}
			dbList = append(dbList, database)
		}
	} else {
		dbList = strings.Split(*tableSchemaDatabases, ",")
	}

	for _, database := range dbList {
<<<<<<< HEAD
		tableSchemaRows, err := conn.QueryContext(ctx, fmt.Sprintf(tableSchemaQuery, database))
=======
		tableSchemaRows, err := db.QueryContext(ctx, fmt.Sprintf(tableSchemaQuery, database))
>>>>>>> 492c004f
		if err != nil {
			return err
		}
		defer tableSchemaRows.Close()

		var (
			tableSchema   string
			tableName     string
			tableType     string
			engine        string
			version       uint64
			rowFormat     string
			tableRows     uint64
			dataLength    uint64
			indexLength   uint64
			dataFree      uint64
			createOptions string
		)

		for tableSchemaRows.Next() {
			err = tableSchemaRows.Scan(
				&tableSchema,
				&tableName,
				&tableType,
				&engine,
				&version,
				&rowFormat,
				&tableRows,
				&dataLength,
				&indexLength,
				&dataFree,
				&createOptions,
			)
			if err != nil {
				return err
			}
			ch <- prometheus.MustNewConstMetric(
				infoSchemaTablesVersionDesc, prometheus.GaugeValue, float64(version),
				tableSchema, tableName, tableType, engine, rowFormat, createOptions,
			)
			ch <- prometheus.MustNewConstMetric(
				infoSchemaTablesRowsDesc, prometheus.GaugeValue, float64(tableRows),
				tableSchema, tableName,
			)
			ch <- prometheus.MustNewConstMetric(
				infoSchemaTablesSizeDesc, prometheus.GaugeValue, float64(dataLength),
				tableSchema, tableName, "data_length",
			)
			ch <- prometheus.MustNewConstMetric(
				infoSchemaTablesSizeDesc, prometheus.GaugeValue, float64(indexLength),
				tableSchema, tableName, "index_length",
			)
			ch <- prometheus.MustNewConstMetric(
				infoSchemaTablesSizeDesc, prometheus.GaugeValue, float64(dataFree),
				tableSchema, tableName, "data_free",
			)
		}
	}

	return nil
}

// check interface
var _ Scraper = ScrapeTableSchema{}<|MERGE_RESOLUTION|>--- conflicted
+++ resolved
@@ -1,16 +1,3 @@
-// Copyright 2018 The Prometheus Authors
-// Licensed under the Apache License, Version 2.0 (the "License");
-// you may not use this file except in compliance with the License.
-// You may obtain a copy of the License at
-//
-// http://www.apache.org/licenses/LICENSE-2.0
-//
-// Unless required by applicable law or agreed to in writing, software
-// distributed under the License is distributed on an "AS IS" BASIS,
-// WITHOUT WARRANTIES OR CONDITIONS OF ANY KIND, either express or implied.
-// See the License for the specific language governing permissions and
-// limitations under the License.
-
 // Scrape `information_schema.tables`.
 
 package collector
@@ -81,20 +68,12 @@
 // ScrapeTableSchema collects from `information_schema.tables`.
 type ScrapeTableSchema struct{}
 
-<<<<<<< HEAD
-// Name of the Scraper.
-=======
 // Name of the Scraper. Should be unique.
->>>>>>> 492c004f
 func (ScrapeTableSchema) Name() string {
 	return informationSchema + ".tables"
 }
 
-<<<<<<< HEAD
-// Help returns additional information about Scraper.
-=======
 // Help describes the role of the Scraper.
->>>>>>> 492c004f
 func (ScrapeTableSchema) Help() string {
 	return "Collect metrics from information_schema.tables"
 }
@@ -104,9 +83,8 @@
 	return 5.1
 }
 
-<<<<<<< HEAD
-// Scrape collects data.
-func (ScrapeTableSchema) Scrape(ctx context.Context, db *sql.DB, ch chan<- prometheus.Metric) (e error) { //nolint:funlen
+// Scrape collects data from database connection and sends it over channel as prometheus metric.
+func (ScrapeTableSchema) Scrape(ctx context.Context, db *sql.DB, ch chan<- prometheus.Metric, logger log.Logger) error {
 	conn, err := db.Conn(ctx)
 	if err != nil {
 		return err
@@ -126,14 +104,7 @@
 
 	var dbList []string
 	if *tableSchemaDatabases == "*" {
-		dbListRows, err := conn.QueryContext(ctx, dbListQuery)
-=======
-// Scrape collects data from database connection and sends it over channel as prometheus metric.
-func (ScrapeTableSchema) Scrape(ctx context.Context, db *sql.DB, ch chan<- prometheus.Metric, logger log.Logger) error {
-	var dbList []string
-	if *tableSchemaDatabases == "*" {
 		dbListRows, err := db.QueryContext(ctx, dbListQuery)
->>>>>>> 492c004f
 		if err != nil {
 			return err
 		}
@@ -154,11 +125,7 @@
 	}
 
 	for _, database := range dbList {
-<<<<<<< HEAD
-		tableSchemaRows, err := conn.QueryContext(ctx, fmt.Sprintf(tableSchemaQuery, database))
-=======
 		tableSchemaRows, err := db.QueryContext(ctx, fmt.Sprintf(tableSchemaQuery, database))
->>>>>>> 492c004f
 		if err != nil {
 			return err
 		}
