--- conflicted
+++ resolved
@@ -1,16 +1,3 @@
-// Copyright 2018 The Prometheus Authors
-// Licensed under the Apache License, Version 2.0 (the "License");
-// you may not use this file except in compliance with the License.
-// You may obtain a copy of the License at
-//
-// http://www.apache.org/licenses/LICENSE-2.0
-//
-// Unless required by applicable law or agreed to in writing, software
-// distributed under the License is distributed on an "AS IS" BASIS,
-// WITHOUT WARRANTIES OR CONDITIONS OF ANY KIND, either express or implied.
-// See the License for the specific language governing permissions and
-// limitations under the License.
-
 // Scrape `performance_schema.file_summary_by_event_name`.
 
 package collector
@@ -54,20 +41,12 @@
 // ScrapePerfFileEvents collects from `performance_schema.file_summary_by_event_name`.
 type ScrapePerfFileEvents struct{}
 
-<<<<<<< HEAD
-// Name of the Scraper.
-=======
 // Name of the Scraper. Should be unique.
->>>>>>> 492c004f
 func (ScrapePerfFileEvents) Name() string {
 	return "perf_schema.file_events"
 }
 
-<<<<<<< HEAD
-// Help returns additional information about Scraper.
-=======
 // Help describes the role of the Scraper.
->>>>>>> 492c004f
 func (ScrapePerfFileEvents) Help() string {
 	return "Collect metrics from performance_schema.file_summary_by_event_name"
 }
@@ -77,13 +56,8 @@
 	return 5.6
 }
 
-<<<<<<< HEAD
-// Scrape collects data.
-func (ScrapePerfFileEvents) Scrape(ctx context.Context, db *sql.DB, ch chan<- prometheus.Metric) error {
-=======
 // Scrape collects data from database connection and sends it over channel as prometheus metric.
 func (ScrapePerfFileEvents) Scrape(ctx context.Context, db *sql.DB, ch chan<- prometheus.Metric, logger log.Logger) error {
->>>>>>> 492c004f
 	// Timers here are returned in picoseconds.
 	perfSchemaFileEventsRows, err := db.QueryContext(ctx, perfFileEventsQuery)
 	if err != nil {
