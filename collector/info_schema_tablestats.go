// Copyright 2018 The Prometheus Authors
// Licensed under the Apache License, Version 2.0 (the "License");
// you may not use this file except in compliance with the License.
// You may obtain a copy of the License at
//
// http://www.apache.org/licenses/LICENSE-2.0
//
// Unless required by applicable law or agreed to in writing, software
// distributed under the License is distributed on an "AS IS" BASIS,
// WITHOUT WARRANTIES OR CONDITIONS OF ANY KIND, either express or implied.
// See the License for the specific language governing permissions and
// limitations under the License.

// Scrape `information_schema.table_statistics`.

package collector

import (
	"context"
	"database/sql"

	"github.com/go-kit/log"
	"github.com/go-kit/log/level"
	"github.com/prometheus/client_golang/prometheus"
)

const tableStatQuery = `
		SELECT
		  TABLE_SCHEMA,
		  TABLE_NAME,
		  ROWS_READ,
		  ROWS_CHANGED,
		  ROWS_CHANGED_X_INDEXES
		  FROM information_schema.table_statistics
		`

// Metric descriptors.
var (
	infoSchemaTableStatsRowsReadDesc = prometheus.NewDesc(
		prometheus.BuildFQName(namespace, informationSchema, "table_statistics_rows_read_total"),
		"The number of rows read from the table.",
		[]string{"schema", "table"}, nil,
	)
	infoSchemaTableStatsRowsChangedDesc = prometheus.NewDesc(
		prometheus.BuildFQName(namespace, informationSchema, "table_statistics_rows_changed_total"),
		"The number of rows changed in the table.",
		[]string{"schema", "table"}, nil,
	)
	infoSchemaTableStatsRowsChangedXIndexesDesc = prometheus.NewDesc(
		prometheus.BuildFQName(namespace, informationSchema, "table_statistics_rows_changed_x_indexes_total"),
		"The number of rows changed in the table, multiplied by the number of indexes changed.",
		[]string{"schema", "table"}, nil,
	)
)

// ScrapeTableStat collects from `information_schema.table_statistics`.
type ScrapeTableStat struct{}

<<<<<<< HEAD
// Name of the Scraper.
=======
// Name of the Scraper. Should be unique.
>>>>>>> 492c004f
func (ScrapeTableStat) Name() string {
	return "info_schema.tablestats"
}

<<<<<<< HEAD
// Help returns additional information about Scraper.
=======
// Help describes the role of the Scraper.
>>>>>>> 492c004f
func (ScrapeTableStat) Help() string {
	return "If running with userstat=1, set to true to collect table statistics"
}

// Version of MySQL from which scraper is available.
func (ScrapeTableStat) Version() float64 {
	return 5.1
}

<<<<<<< HEAD
// Scrape collects data.
func (ScrapeTableStat) Scrape(ctx context.Context, db *sql.DB, ch chan<- prometheus.Metric) error {
=======
// Scrape collects data from database connection and sends it over channel as prometheus metric.
func (ScrapeTableStat) Scrape(ctx context.Context, db *sql.DB, ch chan<- prometheus.Metric, logger log.Logger) error {
>>>>>>> 492c004f
	var varName, varVal string
	err := db.QueryRowContext(ctx, userstatCheckQuery).Scan(&varName, &varVal)
	if err != nil {
		level.Debug(logger).Log("msg", "Detailed table stats are not available.")
		return nil
	}
	if varVal == "OFF" {
		level.Debug(logger).Log("msg", "MySQL variable is OFF.", "var", varName)
		return nil
	}

	informationSchemaTableStatisticsRows, err := db.QueryContext(ctx, tableStatQuery)
	if err != nil {
		return err
	}
	defer informationSchemaTableStatisticsRows.Close()

	var (
		tableSchema         string
		tableName           string
		rowsRead            uint64
		rowsChanged         uint64
		rowsChangedXIndexes uint64
	)

	for informationSchemaTableStatisticsRows.Next() {
		err = informationSchemaTableStatisticsRows.Scan(
			&tableSchema,
			&tableName,
			&rowsRead,
			&rowsChanged,
			&rowsChangedXIndexes,
		)
		if err != nil {
			return err
		}
		ch <- prometheus.MustNewConstMetric(
			infoSchemaTableStatsRowsReadDesc, prometheus.CounterValue, float64(rowsRead),
			tableSchema, tableName,
		)
		ch <- prometheus.MustNewConstMetric(
			infoSchemaTableStatsRowsChangedDesc, prometheus.CounterValue, float64(rowsChanged),
			tableSchema, tableName,
		)
		ch <- prometheus.MustNewConstMetric(
			infoSchemaTableStatsRowsChangedXIndexesDesc, prometheus.CounterValue, float64(rowsChangedXIndexes),
			tableSchema, tableName,
		)
	}
	return nil
}

// check interface
var _ Scraper = ScrapeTableStat{}<|MERGE_RESOLUTION|>--- conflicted
+++ resolved
@@ -1,16 +1,3 @@
-// Copyright 2018 The Prometheus Authors
-// Licensed under the Apache License, Version 2.0 (the "License");
-// you may not use this file except in compliance with the License.
-// You may obtain a copy of the License at
-//
-// http://www.apache.org/licenses/LICENSE-2.0
-//
-// Unless required by applicable law or agreed to in writing, software
-// distributed under the License is distributed on an "AS IS" BASIS,
-// WITHOUT WARRANTIES OR CONDITIONS OF ANY KIND, either express or implied.
-// See the License for the specific language governing permissions and
-// limitations under the License.
-
 // Scrape `information_schema.table_statistics`.
 
 package collector
@@ -22,6 +9,7 @@
 	"github.com/go-kit/log"
 	"github.com/go-kit/log/level"
 	"github.com/prometheus/client_golang/prometheus"
+	"github.com/prometheus/common/log"
 )
 
 const tableStatQuery = `
@@ -56,20 +44,12 @@
 // ScrapeTableStat collects from `information_schema.table_statistics`.
 type ScrapeTableStat struct{}
 
-<<<<<<< HEAD
-// Name of the Scraper.
-=======
 // Name of the Scraper. Should be unique.
->>>>>>> 492c004f
 func (ScrapeTableStat) Name() string {
 	return "info_schema.tablestats"
 }
 
-<<<<<<< HEAD
-// Help returns additional information about Scraper.
-=======
 // Help describes the role of the Scraper.
->>>>>>> 492c004f
 func (ScrapeTableStat) Help() string {
 	return "If running with userstat=1, set to true to collect table statistics"
 }
@@ -79,13 +59,8 @@
 	return 5.1
 }
 
-<<<<<<< HEAD
-// Scrape collects data.
-func (ScrapeTableStat) Scrape(ctx context.Context, db *sql.DB, ch chan<- prometheus.Metric) error {
-=======
 // Scrape collects data from database connection and sends it over channel as prometheus metric.
 func (ScrapeTableStat) Scrape(ctx context.Context, db *sql.DB, ch chan<- prometheus.Metric, logger log.Logger) error {
->>>>>>> 492c004f
 	var varName, varVal string
 	err := db.QueryRowContext(ctx, userstatCheckQuery).Scan(&varName, &varVal)
 	if err != nil {
