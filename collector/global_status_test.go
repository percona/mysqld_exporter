--- conflicted
+++ resolved
@@ -1,16 +1,3 @@
-// Copyright 2018 The Prometheus Authors
-// Licensed under the Apache License, Version 2.0 (the "License");
-// you may not use this file except in compliance with the License.
-// You may obtain a copy of the License at
-//
-// http://www.apache.org/licenses/LICENSE-2.0
-//
-// Unless required by applicable law or agreed to in writing, software
-// distributed under the License is distributed on an "AS IS" BASIS,
-// WITHOUT WARRANTIES OR CONDITIONS OF ANY KIND, either express or implied.
-// See the License for the specific language governing permissions and
-// limitations under the License.
-
 package collector
 
 import (
@@ -39,16 +26,12 @@
 		AddRow("Connection_errors_internal", "4").
 		AddRow("Handler_commit", "5").
 		AddRow("Innodb_buffer_pool_pages_data", "6").
-<<<<<<< HEAD
-=======
 		AddRow("Innodb_buffer_pool_pages_flushed", "7").
->>>>>>> 492c004f
 		AddRow("Innodb_buffer_pool_pages_dirty", "7").
 		AddRow("Innodb_buffer_pool_pages_free", "8").
 		AddRow("Innodb_buffer_pool_pages_misc", "9").
 		AddRow("Innodb_buffer_pool_pages_old", "10").
 		AddRow("Innodb_buffer_pool_pages_total", "11").
-<<<<<<< HEAD
 		AddRow("Innodb_buffer_pool_pages_flushed", "12").
 		AddRow("Innodb_buffer_pool_pages_lru_flushed", "13").
 		AddRow("Innodb_buffer_pool_pages_made_not_young", "14").
@@ -58,35 +41,17 @@
 		AddRow("Slave_running", "OFF").
 		AddRow("Ssl_version", "").
 		AddRow("Uptime", "18").
-=======
-		AddRow("Innodb_buffer_pool_pages_lru_flushed", "13").
-		AddRow("Innodb_buffer_pool_pages_made_not_young", "14").
-		AddRow("Innodb_buffer_pool_pages_made_young", "15").
-		AddRow("Innodb_rows_read", "8").
-		AddRow("Performance_schema_users_lost", "9").
-		AddRow("Slave_running", "OFF").
-		AddRow("Ssl_version", "").
-		AddRow("Uptime", "10").
->>>>>>> 492c004f
 		AddRow("validate_password.dictionary_file_words_count", "11").
 		AddRow("wsrep_cluster_status", "Primary").
 		AddRow("wsrep_local_state_uuid", "6c06e583-686f-11e6-b9e3-8336ad58138c").
 		AddRow("wsrep_cluster_state_uuid", "6c06e583-686f-11e6-b9e3-8336ad58138c").
 		AddRow("wsrep_provider_version", "3.16(r5c765eb)").
-<<<<<<< HEAD
-		AddRow("wsrep_evs_repl_latency", "0.0471057/0.0722181/0.0783635/0.0112616/6")
-=======
 		AddRow("wsrep_evs_repl_latency", "0.000227664/0.00034135/0.000544298/6.03708e-05/212")
->>>>>>> 492c004f
 	mock.ExpectQuery(sanitizeQuery(globalStatusQuery)).WillReturnRows(rows)
 
 	ch := make(chan prometheus.Metric)
 	go func() {
-<<<<<<< HEAD
-		if err = (ScrapeGlobalStatus{}).Scrape(context.Background(), db, ch); err != nil {
-=======
 		if err = (ScrapeGlobalStatus{}).Scrape(context.Background(), db, ch, log.NewNopLogger()); err != nil {
->>>>>>> 492c004f
 			t.Errorf("error calling function on test: %s", err)
 		}
 		close(ch)
@@ -99,13 +64,12 @@
 		{labels: labelMap{"error": "internal"}, value: 4, metricType: dto.MetricType_COUNTER},
 		{labels: labelMap{"handler": "commit"}, value: 5, metricType: dto.MetricType_COUNTER},
 		{labels: labelMap{"state": "data"}, value: 6, metricType: dto.MetricType_GAUGE},
-<<<<<<< HEAD
-		{labels: labelMap{"state": "dirty"}, value: 7, metricType: dto.MetricType_GAUGE},
+		{labels: labelMap{"operation": "flushed"}, value: 7, metricType: dto.MetricType_COUNTER},
+		{labels: labelMap{}, value: 7, metricType: dto.MetricType_GAUGE},
 		{labels: labelMap{"state": "free"}, value: 8, metricType: dto.MetricType_GAUGE},
 		{labels: labelMap{"state": "misc"}, value: 9, metricType: dto.MetricType_GAUGE},
 		{labels: labelMap{"state": "old"}, value: 10, metricType: dto.MetricType_GAUGE},
-		{labels: labelMap{"state": "total"}, value: 11, metricType: dto.MetricType_GAUGE},
-		{labels: labelMap{"operation": "flushed"}, value: 12, metricType: dto.MetricType_COUNTER},
+		{labels: labelMap{"state": "total_pages"}, value: 11, metricType: dto.MetricType_GAUGE},
 		{labels: labelMap{"operation": "lru_flushed"}, value: 13, metricType: dto.MetricType_COUNTER},
 		{labels: labelMap{"operation": "made_not_young"}, value: 14, metricType: dto.MetricType_COUNTER},
 		{labels: labelMap{"operation": "made_young"}, value: 15, metricType: dto.MetricType_COUNTER},
@@ -116,34 +80,11 @@
 		{labels: labelMap{}, value: 11, metricType: dto.MetricType_UNTYPED},
 		{labels: labelMap{}, value: 1, metricType: dto.MetricType_UNTYPED},
 		{labels: labelMap{"wsrep_local_state_uuid": "6c06e583-686f-11e6-b9e3-8336ad58138c", "wsrep_cluster_state_uuid": "6c06e583-686f-11e6-b9e3-8336ad58138c", "wsrep_provider_version": "3.16(r5c765eb)"}, value: 1, metricType: dto.MetricType_GAUGE},
-		{labels: labelMap{"aggregator": "Minimum"}, value: 0.0471057, metricType: dto.MetricType_GAUGE},
-		{labels: labelMap{"aggregator": "Average"}, value: 0.0722181, metricType: dto.MetricType_GAUGE},
-		{labels: labelMap{"aggregator": "Maximum"}, value: 0.0783635, metricType: dto.MetricType_GAUGE},
-		{labels: labelMap{"aggregator": "Standard Deviation"}, value: 0.0112616, metricType: dto.MetricType_GAUGE},
-		{labels: labelMap{"aggregator": "Sample Size"}, value: 6, metricType: dto.MetricType_GAUGE},
-=======
-		{labels: labelMap{"operation": "flushed"}, value: 7, metricType: dto.MetricType_COUNTER},
-		{labels: labelMap{}, value: 7, metricType: dto.MetricType_GAUGE},
-		{labels: labelMap{"state": "free"}, value: 8, metricType: dto.MetricType_GAUGE},
-		{labels: labelMap{"state": "misc"}, value: 9, metricType: dto.MetricType_GAUGE},
-		{labels: labelMap{"state": "old"}, value: 10, metricType: dto.MetricType_GAUGE},
-		//{labels: labelMap{"state": "total_pages"}, value: 11, metricType: dto.MetricType_GAUGE},
-		{labels: labelMap{"operation": "lru_flushed"}, value: 13, metricType: dto.MetricType_COUNTER},
-		{labels: labelMap{"operation": "made_not_young"}, value: 14, metricType: dto.MetricType_COUNTER},
-		{labels: labelMap{"operation": "made_young"}, value: 15, metricType: dto.MetricType_COUNTER},
-		{labels: labelMap{"operation": "read"}, value: 8, metricType: dto.MetricType_COUNTER},
-		{labels: labelMap{"instrumentation": "users_lost"}, value: 9, metricType: dto.MetricType_COUNTER},
-		{labels: labelMap{}, value: 0, metricType: dto.MetricType_UNTYPED},
-		{labels: labelMap{}, value: 10, metricType: dto.MetricType_UNTYPED},
-		{labels: labelMap{}, value: 11, metricType: dto.MetricType_UNTYPED},
-		{labels: labelMap{}, value: 1, metricType: dto.MetricType_UNTYPED},
-		{labels: labelMap{"wsrep_local_state_uuid": "6c06e583-686f-11e6-b9e3-8336ad58138c", "wsrep_cluster_state_uuid": "6c06e583-686f-11e6-b9e3-8336ad58138c", "wsrep_provider_version": "3.16(r5c765eb)"}, value: 1, metricType: dto.MetricType_GAUGE},
 		{labels: labelMap{}, value: 0.000227664, metricType: dto.MetricType_GAUGE},
 		{labels: labelMap{}, value: 0.00034135, metricType: dto.MetricType_GAUGE},
 		{labels: labelMap{}, value: 0.000544298, metricType: dto.MetricType_GAUGE},
 		{labels: labelMap{}, value: 6.03708e-05, metricType: dto.MetricType_GAUGE},
 		{labels: labelMap{}, value: 212, metricType: dto.MetricType_GAUGE},
->>>>>>> 492c004f
 	}
 	convey.Convey("Metrics comparison", t, func() {
 		for _, expect := range counterExpected {
