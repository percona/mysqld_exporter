--- conflicted
+++ resolved
@@ -1,16 +1,3 @@
-// Copyright 2018 The Prometheus Authors
-// Licensed under the Apache License, Version 2.0 (the "License");
-// you may not use this file except in compliance with the License.
-// You may obtain a copy of the License at
-//
-// http://www.apache.org/licenses/LICENSE-2.0
-//
-// Unless required by applicable law or agreed to in writing, software
-// distributed under the License is distributed on an "AS IS" BASIS,
-// WITHOUT WARRANTIES OR CONDITIONS OF ANY KIND, either express or implied.
-// See the License for the specific language governing permissions and
-// limitations under the License.
-
 // Scrape `SHOW ENGINE TOKUDB STATUS`.
 
 package collector
@@ -39,19 +26,7 @@
 	return "engine_tokudb_status"
 }
 
-<<<<<<< HEAD
-// ScrapeEngineTokudbStatus scrapes from `SHOW ENGINE TOKUDB STATUS`.
-type ScrapeEngineTokudbStatus struct{}
-
-// Name of the Scraper.
-func (ScrapeEngineTokudbStatus) Name() string {
-	return "engine_tokudb_status"
-}
-
-// Help returns additional information about Scraper.
-=======
 // Help describes the role of the Scraper.
->>>>>>> 492c004f
 func (ScrapeEngineTokudbStatus) Help() string {
 	return "Collect from SHOW ENGINE TOKUDB STATUS"
 }
@@ -61,13 +36,8 @@
 	return 5.6
 }
 
-<<<<<<< HEAD
-// Scrape collects data.
-func (ScrapeEngineTokudbStatus) Scrape(ctx context.Context, db *sql.DB, ch chan<- prometheus.Metric) error {
-=======
 // Scrape collects data from database connection and sends it over channel as prometheus metric.
 func (ScrapeEngineTokudbStatus) Scrape(ctx context.Context, db *sql.DB, ch chan<- prometheus.Metric, logger log.Logger) error {
->>>>>>> 492c004f
 	tokudbRows, err := db.QueryContext(ctx, engineTokudbStatusQuery)
 	if err != nil {
 		return err
