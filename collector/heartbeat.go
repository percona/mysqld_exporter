// Copyright 2018 The Prometheus Authors
// Licensed under the Apache License, Version 2.0 (the "License");
// you may not use this file except in compliance with the License.
// You may obtain a copy of the License at
//
// http://www.apache.org/licenses/LICENSE-2.0
//
// Unless required by applicable law or agreed to in writing, software
// distributed under the License is distributed on an "AS IS" BASIS,
// WITHOUT WARRANTIES OR CONDITIONS OF ANY KIND, either express or implied.
// See the License for the specific language governing permissions and
// limitations under the License.

// Scrape heartbeat data.

package collector

import (
	"context"
	"database/sql"
	"fmt"
	"strconv"

	"github.com/go-kit/log"
	"github.com/prometheus/client_golang/prometheus"
	"gopkg.in/alecthomas/kingpin.v2"
)

const (
	// heartbeat is the Metric subsystem we use.
	heartbeat = "heartbeat"
	// heartbeatQuery is the query used to fetch the stored and current
	// timestamps. %s will be replaced by the database and table name.
	// The second column allows gets the server timestamp at the exact same
	// time the query is run.
	heartbeatQuery = "SELECT UNIX_TIMESTAMP(ts), UNIX_TIMESTAMP(%s), server_id from `%s`.`%s`"
)

var (
	collectHeartbeatDatabase = kingpin.Flag(
		"collect.heartbeat.database",
		"Database from where to collect heartbeat data",
	).Default("heartbeat").String()
	collectHeartbeatTable = kingpin.Flag(
		"collect.heartbeat.table",
		"Table from where to collect heartbeat data",
	).Default("heartbeat").String()
	collectHeartbeatUtc = kingpin.Flag(
		"collect.heartbeat.utc",
		"Use UTC for timestamps of the current server (`pt-heartbeat` is called with `--utc`)",
	).Bool()
)

var (
	collectHeartbeatDatabase = kingpin.Flag(
		"collect.heartbeat.database",
		"Database from where to collect heartbeat data",
	).Default("heartbeat").String()
	collectHeartbeatTable = kingpin.Flag(
		"collect.heartbeat.table",
		"Table from where to collect heartbeat data",
	).Default("heartbeat").String()
)

// Metric descriptors.
var (
	HeartbeatStoredDesc = prometheus.NewDesc(
		prometheus.BuildFQName(namespace, heartbeat, "stored_timestamp_seconds"),
		"Timestamp stored in the heartbeat table.",
		[]string{"server_id"}, nil,
	)
	HeartbeatNowDesc = prometheus.NewDesc(
		prometheus.BuildFQName(namespace, heartbeat, "now_timestamp_seconds"),
		"Timestamp of the current server.",
		[]string{"server_id"}, nil,
	)
)

// ScrapeHeartbeat scrapes from the heartbeat table.
// This is mainly targeting pt-heartbeat, but will work with any heartbeat
// implementation that writes to a table with two columns:
// CREATE TABLE heartbeat (
//  ts                    varchar(26) NOT NULL,
//  server_id             int unsigned NOT NULL PRIMARY KEY,
// );
type ScrapeHeartbeat struct{}

<<<<<<< HEAD
// Name of the Scraper.
=======
// Name of the Scraper. Should be unique.
>>>>>>> 492c004f
func (ScrapeHeartbeat) Name() string {
	return "heartbeat"
}

<<<<<<< HEAD
// Help returns additional information about Scraper.
=======
// Help describes the role of the Scraper.
>>>>>>> 492c004f
func (ScrapeHeartbeat) Help() string {
	return "Collect from heartbeat"
}

// Version of MySQL from which scraper is available.
func (ScrapeHeartbeat) Version() float64 {
	return 5.1
}

<<<<<<< HEAD
// Scrape collects data.
func (ScrapeHeartbeat) Scrape(ctx context.Context, db *sql.DB, ch chan<- prometheus.Metric) error {
	query := fmt.Sprintf(heartbeatQuery, *collectHeartbeatDatabase, *collectHeartbeatTable)
=======
// nowExpr returns a current timestamp expression.
func nowExpr() string {
	if *collectHeartbeatUtc {
		return "UTC_TIMESTAMP(6)"
	}
	return "NOW(6)"
}

// Scrape collects data from database connection and sends it over channel as prometheus metric.
func (ScrapeHeartbeat) Scrape(ctx context.Context, db *sql.DB, ch chan<- prometheus.Metric, logger log.Logger) error {
	query := fmt.Sprintf(heartbeatQuery, nowExpr(), *collectHeartbeatDatabase, *collectHeartbeatTable)
>>>>>>> 492c004f
	heartbeatRows, err := db.QueryContext(ctx, query)
	if err != nil {
		return err
	}
	defer heartbeatRows.Close()

	var (
		now, ts  sql.RawBytes
		serverId int
	)

	for heartbeatRows.Next() {
		if err := heartbeatRows.Scan(&ts, &now, &serverId); err != nil {
			return err
		}

		tsFloatVal, err := strconv.ParseFloat(string(ts), 64)
		if err != nil {
			return err
		}

		nowFloatVal, err := strconv.ParseFloat(string(now), 64)
		if err != nil {
			return err
		}

		serverId := strconv.Itoa(serverId)

		ch <- prometheus.MustNewConstMetric(
			HeartbeatNowDesc,
			prometheus.GaugeValue,
			nowFloatVal,
			serverId,
		)
		ch <- prometheus.MustNewConstMetric(
			HeartbeatStoredDesc,
			prometheus.GaugeValue,
			tsFloatVal,
			serverId,
		)
	}

	return nil
}

// check interface
var _ Scraper = ScrapeHeartbeat{}<|MERGE_RESOLUTION|>--- conflicted
+++ resolved
@@ -1,16 +1,3 @@
-// Copyright 2018 The Prometheus Authors
-// Licensed under the Apache License, Version 2.0 (the "License");
-// you may not use this file except in compliance with the License.
-// You may obtain a copy of the License at
-//
-// http://www.apache.org/licenses/LICENSE-2.0
-//
-// Unless required by applicable law or agreed to in writing, software
-// distributed under the License is distributed on an "AS IS" BASIS,
-// WITHOUT WARRANTIES OR CONDITIONS OF ANY KIND, either express or implied.
-// See the License for the specific language governing permissions and
-// limitations under the License.
-
 // Scrape heartbeat data.
 
 package collector
@@ -51,17 +38,6 @@
 	).Bool()
 )
 
-var (
-	collectHeartbeatDatabase = kingpin.Flag(
-		"collect.heartbeat.database",
-		"Database from where to collect heartbeat data",
-	).Default("heartbeat").String()
-	collectHeartbeatTable = kingpin.Flag(
-		"collect.heartbeat.table",
-		"Table from where to collect heartbeat data",
-	).Default("heartbeat").String()
-)
-
 // Metric descriptors.
 var (
 	HeartbeatStoredDesc = prometheus.NewDesc(
@@ -85,20 +61,12 @@
 // );
 type ScrapeHeartbeat struct{}
 
-<<<<<<< HEAD
-// Name of the Scraper.
-=======
 // Name of the Scraper. Should be unique.
->>>>>>> 492c004f
 func (ScrapeHeartbeat) Name() string {
 	return "heartbeat"
 }
 
-<<<<<<< HEAD
-// Help returns additional information about Scraper.
-=======
 // Help describes the role of the Scraper.
->>>>>>> 492c004f
 func (ScrapeHeartbeat) Help() string {
 	return "Collect from heartbeat"
 }
@@ -108,11 +76,6 @@
 	return 5.1
 }
 
-<<<<<<< HEAD
-// Scrape collects data.
-func (ScrapeHeartbeat) Scrape(ctx context.Context, db *sql.DB, ch chan<- prometheus.Metric) error {
-	query := fmt.Sprintf(heartbeatQuery, *collectHeartbeatDatabase, *collectHeartbeatTable)
-=======
 // nowExpr returns a current timestamp expression.
 func nowExpr() string {
 	if *collectHeartbeatUtc {
@@ -124,7 +87,6 @@
 // Scrape collects data from database connection and sends it over channel as prometheus metric.
 func (ScrapeHeartbeat) Scrape(ctx context.Context, db *sql.DB, ch chan<- prometheus.Metric, logger log.Logger) error {
 	query := fmt.Sprintf(heartbeatQuery, nowExpr(), *collectHeartbeatDatabase, *collectHeartbeatTable)
->>>>>>> 492c004f
 	heartbeatRows, err := db.QueryContext(ctx, query)
 	if err != nil {
 		return err
